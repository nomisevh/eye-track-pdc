"""
Interprets the kernels and classifier weights of the ROCKET model and its ridge classifier.

This file loads the best ROCKET model and its classifier, and computes feature importance based on Sequential Feature
Detachment. The optimal selection of kernels is then analyzed based on the kernel dilation and length.
"""
import pickle
import types

import matplotlib.colors as m_colors
import numpy as np
import torch
<<<<<<< HEAD
import os

from joblib import load
=======
>>>>>>> 6454ffa0
from matplotlib import pyplot as plt
from sklearn.linear_model import RidgeClassifier
from sklearn.metrics import balanced_accuracy_score
from torch import nn, tensor
from yaml import FullLoader, load as load_yaml

from datamodule import KIDataModule
from models.rocket import dissected_forward, ROCKET
from utils.interpretability import feature_detachment, select_optimal_model, retrain_optimal_model
from utils.misc import set_random_state
from utils.path import config_path, rocket_instances_path, figure_path, ki_data_tmp_path


def main(seed, correct_way=True, use_cached_features=True):
    set_random_state(seed)

    # Load configs
    with open(config_path.joinpath('leif.yaml')) as reader:
        processor_config = load_yaml(reader, Loader=FullLoader)
    with open(config_path.joinpath('rocket.yaml')) as reader:
        rocket_config = load_yaml(reader, Loader=FullLoader)

    dm = KIDataModule(processor_config=processor_config,
                      bundle_as_experiments=False,
                      exclude=['vert'],
                      binary_classification=True,
                      batch_size=-1)
    dm.setup('fit')
    dm.setup('test')

    # Create the rocket model
    rocket = ROCKET(c_in=dm.train_ds.x.shape[1],
                    seq_len=dm.train_ds.x.shape[2],
                    **rocket_config)

    ridge_clf = RidgeClassifier(alpha=1e3)

    # Batch is entire dataset
    train_batch = next(iter(dm.train_dataloader()))
    test_batch = next(iter(dm.test_dataloader()))
    val_batch = next(iter(dm.val_dataloader()))

    def features_filename(partition):
        return rocket_instances_path.joinpath(f'rocket_{seed}_{partition}_features.ckpt')

    try:
        if not use_cached_features:
            raise FileNotFoundError
        print(f'reusing features from {features_filename("partition")}')
        train_features = torch.load(features_filename('train'))
        test_features = torch.load(features_filename('test'))
        val_features = torch.load(features_filename('val'))
        rocket.train = False
    except FileNotFoundError:
        # Perform ROCKET transformation stage on train, val, and test data
        rocket.train = True
        train_features = rocket(train_batch.x).numpy()
        rocket.train = False
        test_features = rocket(test_batch.x).numpy()
        val_features = rocket(val_batch.x).numpy()
        torch.save(train_features, features_filename('train'))
        torch.save(test_features, features_filename('test'))
        torch.save(val_features, features_filename('val'))

    ridge_clf.fit(train_features, train_batch.y)

    # Make predictions on validation set
    train_pred = ridge_clf.predict(train_features)
    test_pred = ridge_clf.predict(test_features)
    val_pred = ridge_clf.predict(val_features)

    # The RidgeClassifier maps the targets to {-1, 1}, but our labels are {0, 1}
    train_pred[train_pred < 0] = 0
    test_pred[test_pred < 0] = 0
    val_pred[val_pred < 0] = 0

    # Targets may be accessed like this
    train_labels = train_batch.y
    test_labels = test_batch.y
    val_labels = val_batch.y

    # concatenate train and val features and labels
    train_val_features = np.concatenate((train_features, val_features), axis=0)
    train_val_labels = np.concatenate((train_labels, val_labels), axis=0)

    # Compute balanced accuracy
    train_score = balanced_accuracy_score(train_labels, train_pred)
    test_score = balanced_accuracy_score(test_labels, test_pred)
    val_score = balanced_accuracy_score(val_labels, val_pred)

    if correct_way:
        # TODO this comment seems backward
        # CORRECT WAY (train and val are combined)
        percentage_vector, score_list_train, score_list_val, feature_importance_matrix, feature_selection_matrix = \
            feature_detachment(
                ridge_clf,
                train_features,
                val_features,
                train_labels,
                val_labels,
                total_number_steps=175)

        optimal_index, optimal_percentage = select_optimal_model(percentage_vector, score_list_val, score_list_val[0])

    else:
        # INCORRECT WAY (train and val are not combined)
        percentage_vector, score_list_train, score_list_test, feature_importance_matrix, feature_selection_matrix = \
            feature_detachment(
                ridge_clf,
                train_val_features,
                test_features,
                train_val_labels,
                test_labels)

        optimal_index, optimal_percentage = select_optimal_model(percentage_vector, score_list_test, score_list_test[0])

    # call retrain optimal model
    retrained_clf = retrain_optimal_model(feature_importance_matrix, train_val_features, test_features,
                                          train_val_labels, test_labels, train_score, test_score, ridge_clf.alpha,
                                          optimal_index)

    # Print the optimal percentage of features in percentage style with 2 decimal places
    print(' ')
    print('Used percentage of features: ' + str(round(100 * optimal_percentage, 2)) + '%')

    index_is_even = np.arange(len(feature_selection_matrix[optimal_index])) % 2 == 0
    kept_is_max = index_is_even[feature_selection_matrix[optimal_index]]

    # Reshape by kernel (row-first), there are 2 features per kernel
    feature_selection = feature_selection_matrix[optimal_index].reshape((-1, 2))  # (num_kernels, 2)
    # Keep all kernels where at least one feature was selected as optimal
    keep_mask = feature_selection.any(axis=1)
    kept_kernels = nn.ModuleList([kernel for kernel, keep in zip(rocket.convs, keep_mask) if keep])

    # Find the first correctly predicted data point that is PD
    sample_pd_index = torch.logical_and(test_batch.y == tensor(test_pred), test_batch.y == 1).nonzero().squeeze()[0]
    # Find the first correctly predicted data point that is HC
    sample_hc_index = torch.logical_and(test_batch.y == tensor(test_pred), test_batch.y == 0).nonzero().squeeze()[0]

    compare_kernel_distributions(rocket.convs, kept_kernels)

    # Limit the kernels in the rocket model
    rocket = apply_pruning(rocket, kept_kernels, feature_selection_matrix[optimal_index], feature_selection[keep_mask])

    torch.save(rocket, rocket_instances_path.joinpath(f'pruned_rocket_{seed}.ckpt'))
    with open(rocket_instances_path.joinpath(f'pruned_rocket_clf_{seed}.pkl'), 'wb') as writer:
        pickle.dump(retrained_clf[3], writer)

    # Use None indexing to keep dimensionality of x
    # dissect_rocket_transformation_stage(test_batch.x[sample_pd_index:sample_pd_index + 1], rocket)


# This is a mess, will fix later
def apply_pruning(rocket, kept_kernels, kept_features, features_per_kernel):
    rocket.convs = kept_kernels
    rocket.n_kernels = len(kept_kernels)
    rocket.mean = rocket.mean[:, kept_features]
    rocket.std = rocket.std[:, kept_features]
    for features, kernel in zip(features_per_kernel, rocket.convs):
        kernel.use_features = features
    return rocket


def compare_kernel_distributions(all_kernels, kept_kernels):
    # Histogram the distribution of kernel dilation
    kept_dilation = [k.dilation[0] for k in kept_kernels]
    all_dilation = [k.dilation[0] for k in all_kernels]
    hist_kernel_property(kept_dilation, all_dilation, 'Dilation')

    # Do the same for kernel length
    kept_len = [k.weight.shape[-1] for k in kept_kernels]
    all_len = [k.weight.shape[-1] for k in all_kernels]
    hist_kernel_property(kept_len, all_len, 'Length')

    # And the bias
    # kept_bias = [k.bias.item() for k in kept_kernels]
    # all_bias = [k.bias.item() for k in all_kernels]
    # hist_kernel_property(kept_bias, all_bias, 'Bias')

    # Receptive field
    kept_rf = [k.dilation[0] * k.weight.shape[-1] for k in kept_kernels]
    all_rf = [k.dilation[0] * k.weight.shape[-1] for k in all_kernels]
    hist_kernel_property(kept_rf, all_rf, 'Receptive Field')


def hist_kernel_property(kept_kernels_prop, all_kernels_prop, prop_name):
    fig, ax = plt.subplots()
    # Todo there is some problem with Doane binning, which results in the histogram not summing to 1.
    ax.hist([kept_kernels_prop, all_kernels_prop], bins='doane', label=['Kept', 'All Kernels'], density=True)
    ax.legend(loc='upper right')
    ax.set_title(f"Kernel {prop_name}")
    ax.set_xlabel("Value")
    ax.set_ylabel("Frequency")
    plt.show()


def dissect_rocket_transformation_stage(x, rocket):
    """
    Dissect the rocket transformation stage by visualizing the output from each kernel in the convolution op. alongside
    the input for a data sample x.
    :param x: A tensor holding the input signal of shape (1, M, T).
    :param rocket: The rocket model to be used.
    """
    # Overwrite the forward pass to also provide the output signal before computing PPV and Max
    rocket.forward = types.MethodType(dissected_forward, rocket)
    features, out_signal = rocket(x)  # Output is shape (1, k, T)  where K is the number of kernels
    num_kernels = out_signal.shape[1]

    # For every kernel, visualize the convolution and stack them horizontally in figure.
    fig, axes = plt.subplots(num_kernels, 1, figsize=(8, 2 * num_kernels))
    common_handles = []
    for i in range(num_kernels):
        handles = visualize_convolution(x, out_signal[:, i], axes[i], rocket.convs[i].padding)
        if i == 0:
            common_handles = handles

    # Add a common legend for all subplots.
    fig.legend(handles=common_handles)
    fig.suptitle('Rocket Transformation Visualization')
    fig.savefig(figure_path.joinpath('pd1_rocket_convolution_viz.svg'), dpi=350)
    plt.show()


def visualize_convolution(x, output_signal, ax, padding):
    """
    Visualize the various dims of an input series and the output from one kernel of the rocket convolution operation.
    :param x: A tensor holding the input signal of shape (1, M, T).
    :param output_signal: The output signal from the convolution of one kernel. (1, T)
    :param ax: The matplotlib axis to plot on.
    :param padding: The padding applied to each side of the input for this specific kernel.
    """
    # Get a unique color list, and use it to plot input dimensions
    colors = list(m_colors.TABLEAU_COLORS.values())
    handles = []
    labels = ['x pos', 'y pos', 'x vel', 'y vel']
    for i in range(x.shape[1]):
        if len(colors) < x.shape[1]:
            raise ValueError('need at least as many colors as channels')
        line, = ax.plot(x[0, i], color=colors[i % len(colors)], alpha=0.4, label=labels[i])
        # Add the legend entry for the first instance of each unique channel
        handles.append(line)

    time_diff = output_signal.shape[1] - x.shape[2]

    # Plot the output signal with a thicker line on top (foreground), in black
    conv_line, = ax.plot(np.arange(-time_diff // 2, x.shape[-1] + time_diff // 2), output_signal.squeeze(),
                         color='black', linewidth=1, label='output')
    handles.append(conv_line)

    # Return the handles for the legend
    return handles


if __name__ == '__main__':
    main(2, use_cached_features=False)<|MERGE_RESOLUTION|>--- conflicted
+++ resolved
@@ -10,12 +10,9 @@
 import matplotlib.colors as m_colors
 import numpy as np
 import torch
-<<<<<<< HEAD
 import os
 
 from joblib import load
-=======
->>>>>>> 6454ffa0
 from matplotlib import pyplot as plt
 from sklearn.linear_model import RidgeClassifier
 from sklearn.metrics import balanced_accuracy_score
